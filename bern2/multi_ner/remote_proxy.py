--- conflicted
+++ resolved
@@ -34,12 +34,7 @@
             parsed_data = np.array(parsed_response['data']).reshape(parsed_response['shape'])
             res.append(parsed_data)
 
-<<<<<<< HEAD
         return Tensor(np.concatenate(res))
-=======
-        return np.concatenate(res)
-
->>>>>>> 25b91130
     def to(self, *args, **kwargs):
         return self
 
